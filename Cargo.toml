--- conflicted
+++ resolved
@@ -9,13 +9,8 @@
 
 [dependencies]
 error-chain = {version = "0.12.0", default-features = false}
-<<<<<<< HEAD
 serde = "1.0.79"
 serde_derive = "1.0.79"
-=======
-serde = "1.0.59"
-serde_derive = "1.0.59"
->>>>>>> 111b5aa2
 serde_json = "1.0.1"
 
 [dependencies.semver]
